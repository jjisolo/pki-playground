--- conflicted
+++ resolved
@@ -1,20 +1,16 @@
 FROM ubuntu:23.04
+
+ARG HOST_PWD
 
 # Install required packages
 RUN DEBIAN_FRONTEND=noninteractive \
   apt-get update \
-<<<<<<< HEAD
   && apt-get install -y python3 python3-jinja2 openssl openjdk-17-jdk curl
 
 # Install docker-compose
 RUN curl -L "https://github.com/docker/compose/releases/download/1.29.2/docker-compose-$(uname -s)-$(uname -m)" -o /usr/local/bin/docker-compose
-
 RUN chmod +x /usr/local/bin/docker-compose
 
 # Mount docker socket 
 VOLUME /var/run/docker.sock
-=======
-  && apt-get install -y python3 python3-jinja2 git-crypt openssl openjdk-17-jdk
->>>>>>> 0bd6089e
-
-WORKDIR /pki_playground+WORKDIR ${HOST_PWD}